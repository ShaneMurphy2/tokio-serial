--- conflicted
+++ resolved
@@ -5,17 +5,12 @@
 The format is based on http://keepachangelog.com/[Keep a Changelog]
 and this project adheres to http://semver.org/[Semantic Versioning].
 
-<<<<<<< HEAD
-=== UNRELEASED
-=======
 === [0.6.0] - 2017-11-28
-
 ==== added
 * Re-exporting `mio_serial::Error` (itself a re-export of `serialport::Error`)
 
 ==== changed
 * Bumped `mio-serial` dependency to 0.6
->>>>>>> 33bf3e57
 
 === [0.5.0] - 2017-05-18
 ==== added
