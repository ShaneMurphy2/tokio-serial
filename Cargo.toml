[package]
name = "tokio-serial"
version = "5.4.0-beta1"
authors = ["Zac Berkowitz <zac.berkowitz@gmail.com>"]
description = "A serial port implementation for tokio"
license = "MIT"
homepage = "https://github.com/berkowski/tokio-serial"
repository = "https://github.com/berkowski/tokio-serial"
documentation = "http://docs.rs/tokio-serial"
readme = "README.md"
keywords = ["rs232", "serial", "tokio"]
categories = ["asynchronous", "hardware-support"]
edition = "2018"

[badges]
appveyor = { repository = "berkowski/tokio-serial", service = "github" }
travis-ci = { repository = "berkowski/tokio-serial", service = "github" }

[dependencies]
bytes = { version = "1", default-features = false, optional = true }
futures = "0.3"
mio-serial = { version = "4.0.0-beta2", default-features = false }
tokio = { version = "1.8.1", default-features = false, features = ["net"] }
tokio-util = { version = "0.6", default-features = false, optional = true }

[dev-dependencies]
tokio = { version = "1.8.1", default-features = false, features = ["macros"] }

[features]
default = []
codec = ["bytes", "tokio-util/codec"]
libudev = ["mio-serial/libudev"]
rt = ["tokio/rt-multi-thread"]
<<<<<<< HEAD
codec = ["tokio-util/codec", "bytes"]

[dependencies.futures]
version = "0.3"

[dependencies.tokio]
version = "1.8.1"
default-features = false
features = ["net"]

[dependencies.tokio-util]
version = "0.6"
default-features = false
optional = true

[dependencies.mio-serial]
version = "4.0.0-beta1"
default-features = false

[dependencies.bytes]
version = "1"
default-features = false
optional = true

[dev-dependencies.tokio]
version = "1.8.1"
features = ["macros"]
default-features = false

[target.'cfg(windows)'.dependencies]
serialport = { version = "4", default-features = false }
winapi = { version = "0.3", features = ["commapi", "fileapi", "handleapi", "winbase", "winnt"] }

=======
>>>>>>> 0e3b36ba

[[example]]
name = "serial_println"
path = "examples/serial_println.rs"
required-features = ["rt", "codec"]

[patch.crates-io]
mio-serial = { git = "https://github.com/berkowski/mio-serial" }<|MERGE_RESOLUTION|>--- conflicted
+++ resolved
@@ -31,42 +31,6 @@
 codec = ["bytes", "tokio-util/codec"]
 libudev = ["mio-serial/libudev"]
 rt = ["tokio/rt-multi-thread"]
-<<<<<<< HEAD
-codec = ["tokio-util/codec", "bytes"]
-
-[dependencies.futures]
-version = "0.3"
-
-[dependencies.tokio]
-version = "1.8.1"
-default-features = false
-features = ["net"]
-
-[dependencies.tokio-util]
-version = "0.6"
-default-features = false
-optional = true
-
-[dependencies.mio-serial]
-version = "4.0.0-beta1"
-default-features = false
-
-[dependencies.bytes]
-version = "1"
-default-features = false
-optional = true
-
-[dev-dependencies.tokio]
-version = "1.8.1"
-features = ["macros"]
-default-features = false
-
-[target.'cfg(windows)'.dependencies]
-serialport = { version = "4", default-features = false }
-winapi = { version = "0.3", features = ["commapi", "fileapi", "handleapi", "winbase", "winnt"] }
-
-=======
->>>>>>> 0e3b36ba
 
 [[example]]
 name = "serial_println"
