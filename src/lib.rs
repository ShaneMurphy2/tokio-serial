//! Bindings for serial port I/O and futures
//!
//! This crate provides bindings between `mio_serial`, a mio crate for
//! serial port I/O, and `futures`.  The API is very similar to the
//! bindings in `mio_serial`
//!
//! Currently only unix-based platforms are supported.  This is not
//! a technical limitation within rust and will hopefully change in
//! future releases.

// For now we provide only implementations for unix/termios
#![cfg(unix)]
#![deny(missing_docs)]

extern crate futures;
extern crate tokio_core;
extern crate tokio_io;
extern crate bytes;

extern crate mio_serial;

// Re-export serialport types and traits from mio_serial
pub use mio_serial::{BaudRate, DataBits, StopBits, FlowControl, Parity, SerialPort,
<<<<<<< HEAD
                     SerialPortSettings};
=======
                     SerialPortSettings, SerialResult, Error};
>>>>>>> 33bf3e57

#[cfg(unix)]
pub use unix::Serial;

#[cfg(unix)]
mod unix;

/// A type for results generated by interacting with serial ports.
pub type Result<T> = mio_serial::Result<T>;
pub use mio_serial::{Error, ErrorKind};<|MERGE_RESOLUTION|>--- conflicted
+++ resolved
@@ -21,11 +21,7 @@
 
 // Re-export serialport types and traits from mio_serial
 pub use mio_serial::{BaudRate, DataBits, StopBits, FlowControl, Parity, SerialPort,
-<<<<<<< HEAD
-                     SerialPortSettings};
-=======
-                     SerialPortSettings, SerialResult, Error};
->>>>>>> 33bf3e57
+                     SerialPortSettings, Error};
 
 #[cfg(unix)]
 pub use unix::Serial;
